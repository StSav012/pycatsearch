#!/usr/bin/env python3
# -*- coding: utf-8 -*-
from __future__ import annotations

import sys

if sys.version_info < (3, 8):
    message = ('The Python version ' + '.'.join(map(str, sys.version_info[:3])) + ' is not supported.\n' +
               'Use Python 3.8 or newer.')
    try:
        import tkinter
    except ImportError:
        input(message)  # wait for the user to see the text
    else:
        print(message, file=sys.stderr)

        import tkinter.messagebox

        _root = tkinter.Tk()
        _root.withdraw()
        tkinter.messagebox.showerror(title='Outdated Python', message=message)
        _root.destroy()

    exit(1)

if __name__ == '__main__':
<<<<<<< HEAD
    import argparse
    import platform
    import sys
    from contextlib import suppress
    from datetime import datetime, timedelta, timezone
    from pathlib import Path
    from typing import Final, NamedTuple, Sequence

    from catalog import Catalog


    def _version_tuple(version_string: str) -> tuple[int | str, ...]:
        result: tuple[int | str, ...] = tuple()
        part: str
        for part in version_string.split('.'):
            try:
                result += (int(part),)
            except ValueError:
                # follow `pkg_resources` version 0.6a9: remove dashes to sort letters after digits
                result += (part.replace('-', ''),)
        return result


    class PackageRequirement(NamedTuple):
        package_name: str
        import_name: str
        min_version: str = ''

        def __str__(self) -> str:
            if self.min_version:
                return self.package_name + '>=' + self.min_version
            return self.package_name


    def update() -> None:
        """ Download newer files from GitHub and replace the existing ones """
        with suppress(BaseException):  # ignore really all exceptions, for there are dozens of the sources
            import updater

            updater.update(__author__, __original_name__)


    def is_package_importable(package_requirement: PackageRequirement) -> bool:
        from importlib import import_module
        from importlib.metadata import version

        try:
            import_module(package_requirement.import_name)
        except (ModuleNotFoundError,):
            return False
        else:
            if (package_requirement.min_version
                    and (_version_tuple(version(package_requirement.package_name))
                         < _version_tuple(package_requirement.min_version))):
                return False
        return True


    def ensure_package(package_requirement: PackageRequirement | Sequence[PackageRequirement],
                       upgrade_pip: bool = False) -> bool:
        """
        Install packages if missing

        :param package_requirement: a package name or a sequence of the names of alternative packages;
                             if none of the packages installed beforehand, install the first one given
        :param upgrade_pip: upgrade `pip` before installing the package (if necessary)
        :returns bool: True if a package is importable, False when an attempt to install the package made
        """

        if not package_requirement:
            raise ValueError('No package requirements given')

        if not sys.executable:
            return False  # nothing to do

        if isinstance(package_requirement, PackageRequirement) and is_package_importable(package_requirement):
            return True

        if not isinstance(package_requirement, PackageRequirement) and isinstance(package_requirement, Sequence):
            for _package_requirement in package_requirement:
                if is_package_importable(_package_requirement):
                    return True

        import subprocess

        if isinstance(package_requirement, Sequence):
            package_requirement = package_requirement[0]
        if upgrade_pip:
            subprocess.check_call([sys.executable, '-m', 'pip', 'install', '-U', 'pip'])
        subprocess.check_call([sys.executable, '-m', 'pip', 'install', '-U', str(package_requirement)])
        return False


    def warn_about_outdated_package(package_name: str, package_version: str, release_time: datetime) -> None:
        """ Display a warning about an outdated package a year after the package released """
        if datetime.now(tz=timezone.utc) - release_time > timedelta(days=366):
            import tkinter.messagebox
            tkinter.messagebox.showwarning(
                title='Package Outdated',
                message=f'Please update {package_name} package to {package_version} or newer')


    def make_old_qt_compatible_again() -> None:
        from qtpy import QT6, PYSIDE2
        from qtpy.QtCore import QLibraryInfo, Qt
        from qtpy.QtWidgets import QApplication, QDialog

        def from_iso_format(s: str) -> datetime:
            if sys.version_info < (3, 11):
                # NB: 'W' specifier is not fixed
                if s.endswith('Z'):  # '2011-11-04T00:05:23Z'
                    s = s[:-1] + '+00:00'
                if s.isdigit() and len(s) == 8:  # '20111104'
                    s = '-'.join((s[:4], s[4:6], s[6:]))
                elif s[:8].isdigit() and s[9:].isdigit() and len(s) >= 13:  # '20111104T000523'
                    s = '-'.join((s[:4], s[4:6], s[6:8])) + s[8] + ':'.join((s[9:11], s[11:13], s[13:]))
            return datetime.fromisoformat(s)

        if PYSIDE2:
            QApplication.exec = QApplication.exec_
            QDialog.exec = QDialog.exec_

        if not QT6:
            QApplication.setAttribute(Qt.ApplicationAttribute.AA_EnableHighDpiScaling)
            QApplication.setAttribute(Qt.ApplicationAttribute.AA_UseHighDpiPixmaps)

        from qtpy import __version__

        if _version_tuple(__version__) < _version_tuple('2.3.1'):
            warn_about_outdated_package(package_name='QtPy', package_version='2.3.1',
                                        release_time=from_iso_format('2023-03-28T23:06:05Z'))
            if QT6:
                QLibraryInfo.LibraryLocation = QLibraryInfo.LibraryPath
        if _version_tuple(__version__) < _version_tuple('2.4.0'):
            # 2.4.0 is not released yet, so no warning until there is the release time
            if not QT6:
                QLibraryInfo.path = lambda *args, **kwargs: QLibraryInfo.location(*args, **kwargs)
                QLibraryInfo.LibraryPath = QLibraryInfo.LibraryLocation


    def main() -> None:
        qt_list: list[PackageRequirement]
        uname: platform.uname_result = platform.uname()
        if ((uname.system == 'Windows'
             and _version_tuple(uname.version) < _version_tuple('10.0.19044'))  # Windows 10 21H2 or later required
                or uname.machine not in ('x86_64', 'AMD64')):
            # Qt6 does not support the OSes
            qt_list = [PackageRequirement(package_name='PyQt5', import_name='PyQt5.QtCore')]
        else:
            qt_list = [
                PackageRequirement(package_name='PySide6-Essentials', import_name='PySide6.QtCore'),
                PackageRequirement(package_name='PyQt6', import_name='PyQt6.QtCore'),
                PackageRequirement(package_name='PyQt5', import_name='PyQt5.QtCore'),
            ]
        if sys.version_info < (3, 11):  # PySide2 from pypi is not available for Python 3.11 and newer
            qt_list.append(PackageRequirement(package_name='PySide2', import_name='PySide2.QtCore'))

        requirements: Final[list[PackageRequirement | Sequence[PackageRequirement]]] = [
            PackageRequirement(package_name='qtpy', import_name='qtpy', min_version='2.3.1'),
            qt_list,
        ]

        update_by_default: bool = (uname.system == 'Windows'
                                   and not hasattr(sys, '_MEI''PASS')
                                   and not Path('.git').exists())
        ap: argparse.ArgumentParser = argparse.ArgumentParser(
            allow_abbrev=True,
            description='Yet another implementation of JPL and CDMS spectroscopy catalogs offline search.\n'
                        f'Find more at https://github.com/{__author__}/{__original_name__}.')
        ap.add_argument('catalog', type=str, help='the catalog location to load',
                        nargs=argparse.ZERO_OR_MORE)
        ap_group = ap.add_argument_group(title='Search options',
                                         description='If any of the following arguments specified, a search conducted.')
        ap_group.add_argument('-f''min', '--min-frequency', type=float, help='the lower frequency [MHz] to take')
        ap_group.add_argument('-f''max', '--max-frequency', type=float, help='the upper frequency [MHz] to take')
        ap_group.add_argument('-i''min', '--min-intensity', type=float,
                              help='the minimal intensity [log10(nm²×MHz)] to take')
        ap_group.add_argument('-i''max', '--max-intensity', type=float,
                              help='the maximal intensity [log10(nm²×MHz)] to take')
        ap_group.add_argument('-T', '--temperature', type=float,
                              help='the temperature [K] to calculate the line intensity at, use the catalog intensity if not set')
        ap_group.add_argument('-t', '--tag', '--species-tag', type=int, dest='species_tag',
                              help='a number to match the `species''tag` field')
        ap_group.add_argument('-n', '--any-name-or-formula', type=str,
                              help='a string to match any field used by `any_name` and `any_formula` options')
        ap_group.add_argument('--any-name', type=str, help='a string to match the `trivial''name` or the `name` field')
        ap_group.add_argument('--any-formula', type=str,
                              help='a string to match the `structural''formula`, `molecule''symbol`, '
                                   '`stoichiometric''formula`, or `isotopolog` field')
        ap_group.add_argument('--InChI', '--inchi', '--inchi-key', type=str, dest='inchi',
                              help='a string to match the `inchikey` field, '
                                   'which contains the IUPAC International Chemical Identifier (InChI™)')
        ap_group.add_argument('--trivial-name', type=str, help='a string to match the `trivial''name` field')
        ap_group.add_argument('--structural-formula', type=str,
                              help='a string to match the `structural''formula` field')
        ap_group.add_argument('--name', type=str, help='a string to match the `name` field')
        ap_group.add_argument('--stoichiometric-formula', type=str,
                              help='a string to match the `stoichiometric''formula` field')
        ap_group.add_argument('--isotopolog', type=str, help='a string to match the `isotopolog` field')
        ap_group.add_argument('--state', type=str, help='a string to match the `state` or `state_html` field')
        ap_group.add_argument('--dof', '--degrees_of_freedom', type=int, dest='degrees_of_freedom',
                              help='0 for atoms, 2 for linear molecules, and 3 for nonlinear molecules')
        ap_group.add_argument('--timeout', type=float, help='maximum time span for the filtering to take')
        if not hasattr(sys, '_MEI''PASS'):  # if not embedded into an executable
            ap_group = ap.add_argument_group(title='Service options')
            if not update_by_default:
                ap_group.add_argument('-U', '--update', '--upgrade',
                                      action='store_true', dest='update',
                                      help='update the code from the repo before executing the main code')
            else:
                ap_group.add_argument('--no-update', '--no-upgrade',
                                      action='store_false', dest='update',
                                      help='don\'t update the code from the GitHub repo before executing the main code')
            ap_group.add_argument('-r', '--ensure-requirements',
                                  action='store_true',
                                  help='install the required packages using `pip` (might fail)')

        args: argparse.Namespace = ap.parse_intermixed_args()
        if not hasattr(sys, '_MEI''PASS'):  # if not embedded into an executable
            if args.update:
                update()
            if args.ensure_requirements:
                pip_updated: bool = False
                for package in requirements:
                    pip_updated = not ensure_package(package, upgrade_pip=not pip_updated)

        arg_names: Sequence[str] = ['min_frequency', 'max_frequency', 'min_intensity', 'max_intensity',
                                    'temperature', 'species_tag', 'any_name_or_formula', 'any_name', 'any_formula',
                                    'inchi', 'trivial_name', 'structural_formula', 'name', 'stoichiometric_formula',
                                    'isotopolog', 'state', 'degrees_of_freedom', 'timeout']
        search_args: dict[str, str | float | int] = dict((arg, getattr(args, arg)) for arg in arg_names
                                                         if getattr(args, arg) is not None)
        if search_args:
            c: Catalog = Catalog(*args.catalog)
            c.print(**search_args)
            exit(0)

        try:
            make_old_qt_compatible_again()

            import gui
        except Exception as ex:
            import traceback
            from contextlib import suppress

            traceback.print_exc()

            error_message: str
            if isinstance(ex, SyntaxError):
                error_message = ('Python ' + platform.python_version() + ' is not supported.\n' +
                                 'Get a newer Python!')
            elif isinstance(ex, ImportError):
                error_message = ('Module ' + repr(ex.name) +
                                 ' is either missing from the system or cannot be loaded for another reason.\n' +
                                 'Try to install or reinstall it.')
            else:
                error_message = str(ex)

            try:
                import tkinter
                import tkinter.messagebox
            except ModuleNotFoundError:
                input(error_message)
            else:
                print(error_message, file=sys.stderr)
=======
    try:
        from pycatsearch import main
    except ImportError:
        from contextlib import suppress
>>>>>>> de89028c

        from updater import update

        with suppress(Exception):
            update('StSav012', 'py''cat''search')

        from src.pycatsearch import main
    main()<|MERGE_RESOLUTION|>--- conflicted
+++ resolved
@@ -24,278 +24,10 @@
     exit(1)
 
 if __name__ == '__main__':
-<<<<<<< HEAD
-    import argparse
-    import platform
-    import sys
-    from contextlib import suppress
-    from datetime import datetime, timedelta, timezone
-    from pathlib import Path
-    from typing import Final, NamedTuple, Sequence
-
-    from catalog import Catalog
-
-
-    def _version_tuple(version_string: str) -> tuple[int | str, ...]:
-        result: tuple[int | str, ...] = tuple()
-        part: str
-        for part in version_string.split('.'):
-            try:
-                result += (int(part),)
-            except ValueError:
-                # follow `pkg_resources` version 0.6a9: remove dashes to sort letters after digits
-                result += (part.replace('-', ''),)
-        return result
-
-
-    class PackageRequirement(NamedTuple):
-        package_name: str
-        import_name: str
-        min_version: str = ''
-
-        def __str__(self) -> str:
-            if self.min_version:
-                return self.package_name + '>=' + self.min_version
-            return self.package_name
-
-
-    def update() -> None:
-        """ Download newer files from GitHub and replace the existing ones """
-        with suppress(BaseException):  # ignore really all exceptions, for there are dozens of the sources
-            import updater
-
-            updater.update(__author__, __original_name__)
-
-
-    def is_package_importable(package_requirement: PackageRequirement) -> bool:
-        from importlib import import_module
-        from importlib.metadata import version
-
-        try:
-            import_module(package_requirement.import_name)
-        except (ModuleNotFoundError,):
-            return False
-        else:
-            if (package_requirement.min_version
-                    and (_version_tuple(version(package_requirement.package_name))
-                         < _version_tuple(package_requirement.min_version))):
-                return False
-        return True
-
-
-    def ensure_package(package_requirement: PackageRequirement | Sequence[PackageRequirement],
-                       upgrade_pip: bool = False) -> bool:
-        """
-        Install packages if missing
-
-        :param package_requirement: a package name or a sequence of the names of alternative packages;
-                             if none of the packages installed beforehand, install the first one given
-        :param upgrade_pip: upgrade `pip` before installing the package (if necessary)
-        :returns bool: True if a package is importable, False when an attempt to install the package made
-        """
-
-        if not package_requirement:
-            raise ValueError('No package requirements given')
-
-        if not sys.executable:
-            return False  # nothing to do
-
-        if isinstance(package_requirement, PackageRequirement) and is_package_importable(package_requirement):
-            return True
-
-        if not isinstance(package_requirement, PackageRequirement) and isinstance(package_requirement, Sequence):
-            for _package_requirement in package_requirement:
-                if is_package_importable(_package_requirement):
-                    return True
-
-        import subprocess
-
-        if isinstance(package_requirement, Sequence):
-            package_requirement = package_requirement[0]
-        if upgrade_pip:
-            subprocess.check_call([sys.executable, '-m', 'pip', 'install', '-U', 'pip'])
-        subprocess.check_call([sys.executable, '-m', 'pip', 'install', '-U', str(package_requirement)])
-        return False
-
-
-    def warn_about_outdated_package(package_name: str, package_version: str, release_time: datetime) -> None:
-        """ Display a warning about an outdated package a year after the package released """
-        if datetime.now(tz=timezone.utc) - release_time > timedelta(days=366):
-            import tkinter.messagebox
-            tkinter.messagebox.showwarning(
-                title='Package Outdated',
-                message=f'Please update {package_name} package to {package_version} or newer')
-
-
-    def make_old_qt_compatible_again() -> None:
-        from qtpy import QT6, PYSIDE2
-        from qtpy.QtCore import QLibraryInfo, Qt
-        from qtpy.QtWidgets import QApplication, QDialog
-
-        def from_iso_format(s: str) -> datetime:
-            if sys.version_info < (3, 11):
-                # NB: 'W' specifier is not fixed
-                if s.endswith('Z'):  # '2011-11-04T00:05:23Z'
-                    s = s[:-1] + '+00:00'
-                if s.isdigit() and len(s) == 8:  # '20111104'
-                    s = '-'.join((s[:4], s[4:6], s[6:]))
-                elif s[:8].isdigit() and s[9:].isdigit() and len(s) >= 13:  # '20111104T000523'
-                    s = '-'.join((s[:4], s[4:6], s[6:8])) + s[8] + ':'.join((s[9:11], s[11:13], s[13:]))
-            return datetime.fromisoformat(s)
-
-        if PYSIDE2:
-            QApplication.exec = QApplication.exec_
-            QDialog.exec = QDialog.exec_
-
-        if not QT6:
-            QApplication.setAttribute(Qt.ApplicationAttribute.AA_EnableHighDpiScaling)
-            QApplication.setAttribute(Qt.ApplicationAttribute.AA_UseHighDpiPixmaps)
-
-        from qtpy import __version__
-
-        if _version_tuple(__version__) < _version_tuple('2.3.1'):
-            warn_about_outdated_package(package_name='QtPy', package_version='2.3.1',
-                                        release_time=from_iso_format('2023-03-28T23:06:05Z'))
-            if QT6:
-                QLibraryInfo.LibraryLocation = QLibraryInfo.LibraryPath
-        if _version_tuple(__version__) < _version_tuple('2.4.0'):
-            # 2.4.0 is not released yet, so no warning until there is the release time
-            if not QT6:
-                QLibraryInfo.path = lambda *args, **kwargs: QLibraryInfo.location(*args, **kwargs)
-                QLibraryInfo.LibraryPath = QLibraryInfo.LibraryLocation
-
-
-    def main() -> None:
-        qt_list: list[PackageRequirement]
-        uname: platform.uname_result = platform.uname()
-        if ((uname.system == 'Windows'
-             and _version_tuple(uname.version) < _version_tuple('10.0.19044'))  # Windows 10 21H2 or later required
-                or uname.machine not in ('x86_64', 'AMD64')):
-            # Qt6 does not support the OSes
-            qt_list = [PackageRequirement(package_name='PyQt5', import_name='PyQt5.QtCore')]
-        else:
-            qt_list = [
-                PackageRequirement(package_name='PySide6-Essentials', import_name='PySide6.QtCore'),
-                PackageRequirement(package_name='PyQt6', import_name='PyQt6.QtCore'),
-                PackageRequirement(package_name='PyQt5', import_name='PyQt5.QtCore'),
-            ]
-        if sys.version_info < (3, 11):  # PySide2 from pypi is not available for Python 3.11 and newer
-            qt_list.append(PackageRequirement(package_name='PySide2', import_name='PySide2.QtCore'))
-
-        requirements: Final[list[PackageRequirement | Sequence[PackageRequirement]]] = [
-            PackageRequirement(package_name='qtpy', import_name='qtpy', min_version='2.3.1'),
-            qt_list,
-        ]
-
-        update_by_default: bool = (uname.system == 'Windows'
-                                   and not hasattr(sys, '_MEI''PASS')
-                                   and not Path('.git').exists())
-        ap: argparse.ArgumentParser = argparse.ArgumentParser(
-            allow_abbrev=True,
-            description='Yet another implementation of JPL and CDMS spectroscopy catalogs offline search.\n'
-                        f'Find more at https://github.com/{__author__}/{__original_name__}.')
-        ap.add_argument('catalog', type=str, help='the catalog location to load',
-                        nargs=argparse.ZERO_OR_MORE)
-        ap_group = ap.add_argument_group(title='Search options',
-                                         description='If any of the following arguments specified, a search conducted.')
-        ap_group.add_argument('-f''min', '--min-frequency', type=float, help='the lower frequency [MHz] to take')
-        ap_group.add_argument('-f''max', '--max-frequency', type=float, help='the upper frequency [MHz] to take')
-        ap_group.add_argument('-i''min', '--min-intensity', type=float,
-                              help='the minimal intensity [log10(nm²×MHz)] to take')
-        ap_group.add_argument('-i''max', '--max-intensity', type=float,
-                              help='the maximal intensity [log10(nm²×MHz)] to take')
-        ap_group.add_argument('-T', '--temperature', type=float,
-                              help='the temperature [K] to calculate the line intensity at, use the catalog intensity if not set')
-        ap_group.add_argument('-t', '--tag', '--species-tag', type=int, dest='species_tag',
-                              help='a number to match the `species''tag` field')
-        ap_group.add_argument('-n', '--any-name-or-formula', type=str,
-                              help='a string to match any field used by `any_name` and `any_formula` options')
-        ap_group.add_argument('--any-name', type=str, help='a string to match the `trivial''name` or the `name` field')
-        ap_group.add_argument('--any-formula', type=str,
-                              help='a string to match the `structural''formula`, `molecule''symbol`, '
-                                   '`stoichiometric''formula`, or `isotopolog` field')
-        ap_group.add_argument('--InChI', '--inchi', '--inchi-key', type=str, dest='inchi',
-                              help='a string to match the `inchikey` field, '
-                                   'which contains the IUPAC International Chemical Identifier (InChI™)')
-        ap_group.add_argument('--trivial-name', type=str, help='a string to match the `trivial''name` field')
-        ap_group.add_argument('--structural-formula', type=str,
-                              help='a string to match the `structural''formula` field')
-        ap_group.add_argument('--name', type=str, help='a string to match the `name` field')
-        ap_group.add_argument('--stoichiometric-formula', type=str,
-                              help='a string to match the `stoichiometric''formula` field')
-        ap_group.add_argument('--isotopolog', type=str, help='a string to match the `isotopolog` field')
-        ap_group.add_argument('--state', type=str, help='a string to match the `state` or `state_html` field')
-        ap_group.add_argument('--dof', '--degrees_of_freedom', type=int, dest='degrees_of_freedom',
-                              help='0 for atoms, 2 for linear molecules, and 3 for nonlinear molecules')
-        ap_group.add_argument('--timeout', type=float, help='maximum time span for the filtering to take')
-        if not hasattr(sys, '_MEI''PASS'):  # if not embedded into an executable
-            ap_group = ap.add_argument_group(title='Service options')
-            if not update_by_default:
-                ap_group.add_argument('-U', '--update', '--upgrade',
-                                      action='store_true', dest='update',
-                                      help='update the code from the repo before executing the main code')
-            else:
-                ap_group.add_argument('--no-update', '--no-upgrade',
-                                      action='store_false', dest='update',
-                                      help='don\'t update the code from the GitHub repo before executing the main code')
-            ap_group.add_argument('-r', '--ensure-requirements',
-                                  action='store_true',
-                                  help='install the required packages using `pip` (might fail)')
-
-        args: argparse.Namespace = ap.parse_intermixed_args()
-        if not hasattr(sys, '_MEI''PASS'):  # if not embedded into an executable
-            if args.update:
-                update()
-            if args.ensure_requirements:
-                pip_updated: bool = False
-                for package in requirements:
-                    pip_updated = not ensure_package(package, upgrade_pip=not pip_updated)
-
-        arg_names: Sequence[str] = ['min_frequency', 'max_frequency', 'min_intensity', 'max_intensity',
-                                    'temperature', 'species_tag', 'any_name_or_formula', 'any_name', 'any_formula',
-                                    'inchi', 'trivial_name', 'structural_formula', 'name', 'stoichiometric_formula',
-                                    'isotopolog', 'state', 'degrees_of_freedom', 'timeout']
-        search_args: dict[str, str | float | int] = dict((arg, getattr(args, arg)) for arg in arg_names
-                                                         if getattr(args, arg) is not None)
-        if search_args:
-            c: Catalog = Catalog(*args.catalog)
-            c.print(**search_args)
-            exit(0)
-
-        try:
-            make_old_qt_compatible_again()
-
-            import gui
-        except Exception as ex:
-            import traceback
-            from contextlib import suppress
-
-            traceback.print_exc()
-
-            error_message: str
-            if isinstance(ex, SyntaxError):
-                error_message = ('Python ' + platform.python_version() + ' is not supported.\n' +
-                                 'Get a newer Python!')
-            elif isinstance(ex, ImportError):
-                error_message = ('Module ' + repr(ex.name) +
-                                 ' is either missing from the system or cannot be loaded for another reason.\n' +
-                                 'Try to install or reinstall it.')
-            else:
-                error_message = str(ex)
-
-            try:
-                import tkinter
-                import tkinter.messagebox
-            except ModuleNotFoundError:
-                input(error_message)
-            else:
-                print(error_message, file=sys.stderr)
-=======
     try:
         from pycatsearch import main
     except ImportError:
         from contextlib import suppress
->>>>>>> de89028c
 
         from updater import update
 
